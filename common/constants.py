--- conflicted
+++ resolved
@@ -28,11 +28,7 @@
 PROTOCOL_VERSION = 4
 
 # Min evaluation period that must pass before a validator re-evaluates a miner.
-<<<<<<< HEAD
 MIN_EVALUATION_PERIOD = datetime.timedelta(minutes=30) # shorter evaluation period for testnet
-=======
-MIN_EVALUATION_PERIOD = dt.timedelta(minutes=60)
->>>>>>> 3dd11bfa
 
 # Miner compressed index cache freshness.
 MINER_CACHE_FRESHNESS = dt.timedelta(minutes=20)
