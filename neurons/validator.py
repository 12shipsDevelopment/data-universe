--- conflicted
+++ resolved
@@ -34,12 +34,8 @@
 from vali_utils.miner_evaluator import MinerEvaluator
 from dynamic_desirability.desirability_retrieval import run_retrieval
 from neurons import __spec_version__ as spec_version
-<<<<<<< HEAD
-
+from rewards.data_value_calculator import DataValueCalculator
 import datadog
-=======
-from rewards.data_value_calculator import DataValueCalculator
->>>>>>> 7c1df27a
 from rich.table import Table
 from rich.console import Console
 
@@ -279,15 +275,12 @@
             self.should_exit = False
             self.thread = threading.Thread(target=self.run, daemon=True)
             self.thread.start()
-<<<<<<< HEAD
             self.databox_thread = threading.Thread(
                 target=self.evaluator.run_databox, daemon=True
             )
             self.databox_thread.start()
-=======
             self.lookup_thread = threading.Thread(
                 target=self.get_updated_lookup, daemon=True)
->>>>>>> 7c1df27a
             self.is_running = True
             bt.logging.debug("Started.")
 
