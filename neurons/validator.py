# The MIT License (MIT)
# Copyright © 2023 Data Universe

# Permission is hereby granted, free of charge, to any person obtaining a copy of this software and associated
# documentation files (the “Software”), to deal in the Software without restriction, including without limitation
# the rights to use, copy, modify, merge, publish, distribute, sublicense, and/or sell copies of the Software,
# and to permit persons to whom the Software is furnished to do so, subject to the following conditions:

# The above copyright notice and this permission notice shall be included in all copies or substantial portions of
# the Software.

# THE SOFTWARE IS PROVIDED “AS IS”, WITHOUT WARRANTY OF ANY KIND, EXPRESS OR IMPLIED, INCLUDING BUT NOT LIMITED TO
# THE WARRANTIES OF MERCHANTABILITY, FITNESS FOR A PARTICULAR PURPOSE AND NONINFRINGEMENT. IN NO EVENT SHALL
# THE AUTHORS OR COPYRIGHT HOLDERS BE LIABLE FOR ANY CLAIM, DAMAGES OR OTHER LIABILITY, WHETHER IN AN ACTION
# OF CONTRACT, TORT OR OTHERWISE, ARISING FROM, OUT OF OR IN CONNECTION WITH THE SOFTWARE OR THE USE OR OTHER
# DEALINGS IN THE SOFTWARE.


import copy
import datetime as dt
import sys
import torch
import numpy as np
import asyncio
import threading
import time
import datetime as dt
import os
import wandb
import subprocess
import pandas as pd
import tempfile
from common.metagraph_syncer import MetagraphSyncer
import common.utils as utils
import bittensor as bt
from neurons.config import NeuronType, check_config, create_config
from vali_utils.miner_evaluator import MinerEvaluator
from vali_utils.hf_utils import update_dataset_names, add_stats_file
from dynamic_desirability.desirability_retrieval import sync_run_retrieval
from neurons import __spec_version__ as spec_version
from rewards.data_value_calculator import DataValueCalculator
from organic.gravity_organic import on_organic_entry, blacklist_organic_fn, priority_organic_fn
import datadog
from rich.table import Table
from rich.console import Console
from huggingface_hub import hf_hub_download


bt.logging.set_trace(True) # TODO remove it in future



class Validator:
    def __init__(
        self,
        metagraph_syncer: MetagraphSyncer,
        evaluator: MinerEvaluator,
        uid: int,
        config=None,
        subtensor: bt.subtensor = None,
    ):
        """

        Args:
            metagraph_syncer (MetagraphSyncer): The syncer must already be initialized, with the initial metagraphs synced.
            evaluator (MinerEvaluator): The evaluator to evaluate miners.
            uid (int): The uid of the validator.
            config (_type_, optional): _description_. Defaults to None.
            subtensor (bt.subtensor, optional): _description_. Defaults to None.
        """
        self.metagraph_syncer = metagraph_syncer
        self.evaluator = evaluator
        self.uid = uid

        self.config = copy.deepcopy(config or create_config(NeuronType.VALIDATOR))
        check_config(self.config)

        bt.logging.info(self.config)

        # The wallet holds the cryptographic key pairs for the miner.
        self.wallet = bt.wallet(config=self.config)
        bt.logging.info(f"Wallet: {self.wallet}.")

        # The subtensor is our connection to the Bittensor blockchain.
        self.subtensor = subtensor or bt.subtensor(config=self.config)
        bt.logging.info(f"Subtensor: {self.subtensor}.")

        # The metagraph holds the state of the network, letting us know about other validators and miners.
        self.metagraph = self.metagraph_syncer.get_metagraph(self.config.netuid)
        self.metagraph_syncer.register_listener(
            self._on_metagraph_updated, netuids=[self.config.netuid]
        )
        bt.logging.info(f"Metagraph: {self.metagraph}.")

        # Create asyncio event loop to manage async tasks.
        self.loop = asyncio.get_event_loop()
        self.axon = None
        self.step = 0
        self.wandb_run_start = None
        self.wandb_run = None

        # Instantiate runners
        self.should_exit: bool = False
        self.is_running: bool = False
        self.thread: threading.Thread = None
        self.databox_thread: threading.Thread = None
        self.lock = threading.RLock()
        self.last_eval_time = dt.datetime.utcnow()
        self.last_weights_set_time = dt.datetime.utcnow()
        self.is_setup = False
        self.last_artifact_log_time = None

    def setup(self):
        """A one-time setup method that must be called before the Validator starts its main loop."""
        assert not self.is_setup, "Validator already setup."

        if not self.config.wandb.off:
            self.new_wandb_run()
        else:
            bt.logging.warning("Not logging to wandb.")

        bt.logging.info("Setting up validator.")

        # Load any state from previous runs.
        self.load_state()

        # Getting latest dynamic lookup
        self.get_updated_lookup()

        # TODO: Configure this to expose access to data to neurons on certain subnets.
        # Serve axon to enable external connections.
        if not self.config.neuron.axon_off:
            self.serve_axon()
        else:
            bt.logging.warning("Axon off, not serving ip to chain.")

        self.is_setup = True

    def get_updated_lookup(self):
        try:
            bt.logging.info("Retrieving the latest dynamic lookup...")
            model = sync_run_retrieval(self.config)
            bt.logging.info("Model retrieved, updating value calculator...")
            self.evaluator.scorer.value_calculator = DataValueCalculator(model=model)
            bt.logging.info(f"Desirable data list: {model}")
            bt.logging.info(f"Evaluator: {self.evaluator.scorer.value_calculator}")
            bt.logging.info(f"Updated dynamic lookup at {dt.datetime.utcnow()}")
        except Exception as e:
            bt.logging.error(f"Error in get_updated_lookup: {str(e)}")
            bt.logging.exception("Exception details:")


    def get_version_tag(self):
        """Fetches version tag"""
        try:
            subprocess.run(['git', 'fetch', '--tags'], check=True)
            version_tag = subprocess.check_output(['git', 'describe', '--tags', '--abbrev=0']).strip().decode('utf-8')
            return version_tag
        
        except subprocess.CalledProcessError as e:
            print(f"Couldn't fetch latest version tag: {e}")
            return "error"
        
    def get_scraper_providers(self):
        """Fetches a validator's scraper providers to display in WandB logs."""
        scrapers = self.evaluator.PREFERRED_SCRAPERS
        return scrapers

    def new_wandb_run(self):
        """Creates a new wandb run to save information to."""
        # Create a unique run id for this run.
        now = dt.datetime.now()
        self.wandb_run_start = now
        run_id = now.strftime("%Y-%m-%d_%H-%M-%S")
        name = "validator-" + str(self.uid) + "-" + run_id
        version_tag = self.get_version_tag()
        scraper_providers = self.get_scraper_providers()

        self.wandb_run = wandb.init(
            name=name,
            project="data-universe-validators",
            entity="macrocosmos",
            config={
                "uid": self.uid,
                "hotkey": self.wallet.hotkey.ss58_address,
                "run_name": run_id,
                "type": "validator",
                "version": version_tag,
                "scrapers": scraper_providers
            },
            allow_val_change=True,
            anonymous="allow",
        )

        bt.logging.debug(f"Started a new wandb run: {name}")
    
    def should_log_artifact(self) -> bool:
        """Check if it's time to log a new artifact based on 24h interval or initial startup"""
        if self.last_artifact_log_time is None:
            return True
        return (dt.datetime.now() - self.last_artifact_log_time) >= dt.timedelta(days=1)

    def log_parquet_to_artifact(self, artifact_name, artifact_type="dataset"):
        if self.wandb_run is None:
            bt.logging.warning("Wandb run not initialized. Skipping artifact logging.")
            return

        if not os.path.exists(self.config.hf_results_path):
            bt.logging.warning(f"Parquet file not found at {self.config.hf_results_path}. Skipping artifact logging.")
            return

        # Read the parquet file
        df = pd.read_parquet(self.config.hf_results_path)

        # Update the dataset names
        df = update_dataset_names(df)
        # df = add_stats_file(df)
        bt.logging.debug(f'For WANDB artifact logs: {df}')
        # Create a temporary directory to store the updated parquet file
        with tempfile.TemporaryDirectory() as tmpdirname:
            updated_parquet_path = os.path.join(tmpdirname, "updated_results.parquet")
            df.to_parquet(updated_parquet_path)
            
            # Create and log the artifact
            artifact = wandb.Artifact(artifact_name, type=artifact_type)
            artifact.add_file(updated_parquet_path)
            self.wandb_run.log_artifact(artifact)

        bt.logging.info(f"Logged updated parquet file as artifact: {artifact_name}")

    def log_daily_artifacts(self):
        """Log daily artifacts and update the timestamp"""
        try:
            if self.wandb_run is None:
                bt.logging.warning("Wandb run not initialized. Skipping artifact logging.")
                return

            # Generate a timestamp-based artifact name
            timestamp = dt.datetime.now().strftime("%Y%m%d_%H%M%S")
            artifact_name = f"miner_datasets"
            
            # Log the parquet data as artifact
            self.log_parquet_to_artifact(artifact_name=artifact_name)
            
            # Update the last logging time
            self.last_artifact_log_time = dt.datetime.now()
            
            bt.logging.info(f"Successfully logged artifact: {artifact_name}")
        except Exception as e:
            bt.logging.error(f"Failed to log artifact: {str(e)}")
            bt.logging.exception(e)  # This will log the full stack trace

    def run(self):
        """
        Initiates and manages the main loop for the validator, which

        1. Evaluates miners
        2. Periodically writes the latest scores to the chain
        3. Saves state
        """
        assert self.is_setup, "Validator must be setup before running."

        # Check that validator is registered on the network.
        utils.assert_registered(self.wallet, self.metagraph)

        bt.logging.info(
            f"Running validator on network: {self.config.subtensor.chain_endpoint} with netuid: {self.config.netuid}."
        )

        bt.logging.info(f"Validator starting at block: {self.block}.")

        # This loop maintains the validator's operations until intentionally stopped.
        while not self.should_exit:
            try:
                bt.logging.debug(
                    f"Validator running on step({self.step}) block({self.block})."
                )

                # Ensure validator hotkey is still registered on the network.
                utils.assert_registered(self.wallet, self.metagraph)

                # Evaluate the next batch of miners.
                next_batch_delay_secs = self.loop.run_until_complete(
                    self.evaluator.run_next_eval_batch()
                )
                self._on_eval_batch_complete()

                # Set the next batch start time.
                next_batch_start_time = dt.datetime.utcnow() + dt.timedelta(
                    seconds=next_batch_delay_secs
                )

                # Maybe set weights.
                if self.should_set_weights():
                    self.set_weights()
                
                # Check if we should log artifacts (every 24h)
                if self.should_log_artifact():
                    bt.logging.info("Logging daily artifact based on 24h interval...")
                    self.log_daily_artifacts()
                # self.log_parquet_to_artifact(artifact_name='miner_datasets')
                # Always save state.
                self.save_state()

                # Update to the latest desirability list after each evaluation.
                self.get_updated_lookup()

                self.step += 1

                # Now that we've finished a full evaluation loop, compute how long we should
                # wait until the next evaluation loop.
                wait_time = max(
                    0,
                    (next_batch_start_time - dt.datetime.utcnow()).total_seconds(),
                )
                if wait_time > 0:
                    bt.logging.info(
                        f"Finished full evaluation loop early. Waiting {wait_time} seconds until running next evaluation loop."
                    )
                    time.sleep(wait_time)

                # Check if we should start a new wandb run.
                if not self.config.wandb.off:
                    if (dt.datetime.now() - self.wandb_run_start) >= dt.timedelta(
                        days=1
                    ):
                        bt.logging.info(
                            "Current wandb run is more than 1 day old. Starting a new run."
                        )
                        self.wandb_run.finish()
                        self.new_wandb_run()

            # If someone intentionally stops the validator, it'll safely terminate operations.
            except KeyboardInterrupt:
                self.axon.stop()
                bt.logging.success("Validator killed by keyboard interrupt.")
                sys.exit()

            # In case of unforeseen errors, the validator will log the error and continue operations.
            except Exception as err:
                bt.logging.error("Error during validation", str(err))

    def run_in_background_thread(self):
        """
        Starts the validator's operations in a background thread upon entering the context.
        This method facilitates the use of the validator in a 'with' statement.
        """

        # Setup the Validator.
        self.setup()

        if not self.is_running:
            bt.logging.debug("Starting validator in background thread.")
            self.should_exit = False
            self.thread = threading.Thread(target=self.run, daemon=True)
            self.thread.start()
<<<<<<< HEAD
            self.databox_thread = threading.Thread(
                target=self.evaluator.run_databox, daemon=True
            )
            self.databox_thread.start()
            self.lookup_thread = threading.Thread(
                target=self.get_updated_lookup, daemon=True)
            self.lookup_thread.start()
=======
>>>>>>> a22baba1
            self.is_running = True
            bt.logging.debug("Started.")

    def stop_run_thread(self):
        """
        Stops the validator's operations that are running in the background thread.
        """
        if self.is_running:
            bt.logging.debug("Stopping validator in background thread.")
            self.should_exit = True
            self.thread.join(5)
            self.is_running = False
            bt.logging.debug("Stopped.")

    def __enter__(self):
        self.run_in_background_thread()
        return self

    def __exit__(self, exc_type, exc_value, traceback):
        """
        Stops the validator's background operations upon exiting the context.
        This method facilitates the use of the validator in a 'with' statement.

        Args:
            exc_type: The type of the exception that caused the context to be exited.
                      None if the context was exited without an exception.
            exc_value: The instance of the exception that caused the context to be exited.
                       None if the context was exited without an exception.
            traceback: A traceback object encoding the stack trace.
                       None if the context was exited without an exception.
        """
        if self.is_running:
            bt.logging.debug("Stopping validator in background thread.")
            self.should_exit = True
            self.thread.join(5)
            self.evaluator.exit()
            self.databox_thread.join(5)
            self.is_running = False
            if self.wandb_run:
                self.wandb_run.finish()
            bt.logging.debug("Stopped.")

    def serve_axon(self):
        """Serve axon to enable external connections."""

        try:
            # TODO: Expose a query endpoint on this axon
            self.axon = bt.axon(wallet=self.wallet, config=self.config)
            if self.config.organic:
                self.axon.attach(
                    forward_fn=on_organic_entry,
                    blacklist_fn=blacklist_organic_fn,
                    priority_fn=priority_organic_fn,
                )

            self.axon.serve(netuid=self.config.netuid, subtensor=self.subtensor).start()

            bt.logging.info(
                f"Serving validator axon {self.axon} on network: {self.config.subtensor.chain_endpoint} with netuid: {self.config.netuid}."
            )
        except Exception as e:
            bt.logging.error(f"Failed to setup Axon: {e}.")
            sys.exit(1)

    def _on_metagraph_updated(self, metagraph: bt.metagraph, netuid: int):
        """Processes an update to the metagraph"""
        with self.lock:
            assert netuid == self.config.netuid
            self.metagraph = copy.deepcopy(metagraph)

    def _on_eval_batch_complete(self):
        with self.lock:
            self.last_eval_time = dt.datetime.utcnow()

    def is_healthy(self) -> bool:
        """Returns true if the validator is healthy and is evaluating Miners."""
        with self.lock:
            return dt.datetime.utcnow() - self.last_eval_time < dt.timedelta(minutes=35)

    def should_set_weights(self) -> bool:
        # Check if enough epoch blocks have elapsed since the last epoch.
        if self.config.neuron.disable_set_weights:
            return False

        with self.lock:
            # Set weights every 20 minutes.
            return dt.datetime.utcnow() - self.last_weights_set_time > dt.timedelta(
                minutes=20
            )

    def set_weights(self):
        """
        Sets the validator weights to the metagraph hotkeys based on the scores it has received from the miners. The weights determine the trust and incentive level the validator assigns to miner nodes on the network.
        """
        bt.logging.info("Attempting to set weights.")

        scorer = self.evaluator.get_scorer()
        scores = scorer.get_scores()
        credibilities = scorer.get_credibilities()

        # Check if scores contains any NaN values and log a warning if it does.
        if torch.isnan(scores).any():
            bt.logging.warning(
                f"Scores contain NaN values. This may be due to a lack of responses from miners, or a bug in your reward functions."
            )

        # Calculate the average reward for each uid across non-zero values.
        # Replace any NaN values with 0.
        raw_weights = torch.nn.functional.normalize(scores, p=1, dim=0)

        # Process the raw weights to final_weights via subtensor limitations.
        (
            processed_weight_uids,
            processed_weights,
        ) = bt.utils.weight_utils.process_weights_for_netuid(
            uids=torch.tensor(self.metagraph.uids, dtype=torch.int64).to("cpu"),
            weights=raw_weights.detach().cpu().numpy().astype(np.float32),
            netuid=self.config.netuid,
            subtensor=self.subtensor,
            metagraph=self.metagraph,
        )

        table = Table(title="All Weights")
        table.add_column("uid", justify="right", style="cyan", no_wrap=True)
        table.add_column("weight", style="magenta")
        table.add_column("score", style="magenta")
        table.add_column("credibility", style="magenta")
        uids_and_weights = list(
            zip(processed_weight_uids.tolist(), processed_weights.tolist())
        )
        # Sort by weights descending.
        sorted_uids_and_weights = sorted(
            uids_and_weights, key=lambda x: x[1], reverse=True
        )
        for uid, weight in sorted_uids_and_weights:
            table.add_row(
                str(uid),
                str(round(weight, 4)),
                str(int(scores[uid].item())),
                str(round(credibilities[uid].item(), 4)),
            )
        console = Console()
        console.print(table)

        # Set the weights on chain via our subtensor connection.
        self.subtensor.set_weights(
            wallet=self.wallet,
            netuid=self.config.netuid,
            uids=processed_weight_uids,
            weights=processed_weights,
            wait_for_finalization=False,
            version_key=spec_version,
        )

        with self.lock:
            self.last_weights_set_time = dt.datetime.utcnow()

        bt.logging.success("Finished setting weights.")

    @property
    def block(self):
        return utils.ttl_get_block(self)

    def save_state(self):
        """Saves the state of the validator to a file."""
        bt.logging.trace("Saving validator state.")

        self.evaluator.save_state()

    def load_state(self):
        """Loads the state of the validator from a file."""
        bt.logging.info("Loading validator state.")

        self.evaluator.load_state()


def main():
    """Main constructs the validator with its dependencies."""

    config = create_config(NeuronType.VALIDATOR)

    bt.logging(config=config, logging_dir=config.full_path)

    subtensor = bt.subtensor(config=config)
    metagraph = subtensor.metagraph(netuid=config.netuid)
    wallet = bt.wallet(config=config)

    # Get the wallet's UID, if registered.
    utils.assert_registered(wallet, metagraph)
    uid = utils.get_uid(wallet, metagraph)

    # Create the metagraph syncer and perform the initial sync.
    metagraph_syncer = MetagraphSyncer(subtensor, config={config.netuid: 20 * 60})
    # Perform an initial sync of all tracked metagraphs.
    metagraph_syncer.do_initial_sync()
    metagraph_syncer.start()

    evaluator = MinerEvaluator(
        config=config, uid=uid, metagraph_syncer=metagraph_syncer
    )

    with Validator(
        metagraph_syncer=metagraph_syncer,
        evaluator=evaluator,
        uid=uid,
        config=config,
        subtensor=subtensor,
    ) as validator:
        while True:
            if not validator.is_healthy():
                bt.logging.error("Validator is unhealthy. Restarting.")
                # Sys.exit() may not shutdown the process because it'll wait for other threads
                # to complete. Use os._exit() instead.
                os._exit(1)
            bt.logging.trace("Validator running...", time.time())
            time.sleep(60)


# The main function parses the configuration and runs the validator.
if __name__ == "__main__":
    options = {
        "statsd_host": "127.0.0.1",
        "statsd_port": 8125,
    }
    datadog.initialize(**options)
    main()<|MERGE_RESOLUTION|>--- conflicted
+++ resolved
@@ -46,10 +46,6 @@
 from huggingface_hub import hf_hub_download
 
 
-bt.logging.set_trace(True) # TODO remove it in future
-
-
-
 class Validator:
     def __init__(
         self,
@@ -354,16 +350,9 @@
             self.should_exit = False
             self.thread = threading.Thread(target=self.run, daemon=True)
             self.thread.start()
-<<<<<<< HEAD
-            self.databox_thread = threading.Thread(
-                target=self.evaluator.run_databox, daemon=True
-            )
-            self.databox_thread.start()
             self.lookup_thread = threading.Thread(
                 target=self.get_updated_lookup, daemon=True)
             self.lookup_thread.start()
-=======
->>>>>>> a22baba1
             self.is_running = True
             bt.logging.debug("Started.")
 
