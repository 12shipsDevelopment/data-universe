--- conflicted
+++ resolved
@@ -575,7 +575,7 @@
                 cursor.execute(
                     """SELECT SUM(contentSizeBytes) AS bucketSize, timeBucketId, source, label FROM DataEntity
                             WHERE timeBucketId >= %s
-                            GROUP BY timeBucketId, label, source
+                            GROUP BY timeBucketId, binary label, source
                             ORDER BY bucketSize DESC
                             LIMIT %s
                             """,
@@ -634,13 +634,8 @@
             with contextlib.closing(self._create_connection()) as connection:
                 with contextlib.closing(connection.cursor(buffered=True)) as cursor:
                     cursor.execute(
-<<<<<<< HEAD
-                        """SELECT SUM(contentSizeBytes) FROM DataEntity 
+                        f"""SELECT SUM(contentSizeBytes) FROM {table_name} 
                                 WHERE timeBucketId = %s AND binary label = %s AND source = %s""",
-=======
-                        f"""SELECT SUM(contentSizeBytes) FROM {table_name} 
-                                WHERE timeBucketId = %s AND label = %s AND source = %s""",
->>>>>>> eb8f7f61
                         [
                             data_entity_bucket_id.time_bucket.id,
                             label,
@@ -717,7 +712,7 @@
                                 SELECT SUM(contentSizeBytes) AS bucketSize, timeBucketId, source, label 
                                 FROM {table_name} 
                                 WHERE timeBucketId = %s 
-                                GROUP BY label, source
+                                GROUP BY binary label, source
                             """, (bucket_id,))
                         
                         # 处理分组结果，将所有分组的值相加
@@ -806,7 +801,7 @@
                                                 label               CHAR(150)        ,
                                                 content             BLOB            NOT NULL,
                                                 contentSizeBytes    BIGINT          NOT NULL
-                                                )"""
+                                                ) CHARACTER SET utf8mb4 COLLATE utf8mb4_bin; """
 
                 cursor.execute(create_table_query)
 
