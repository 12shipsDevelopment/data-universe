--- conflicted
+++ resolved
@@ -15,7 +15,6 @@
 from scraping.reddit.reddit_custom_scraper import RedditCustomScraper
 from scraping.x.apidojo_scrapper import ApiDojoTwitterScraper
 from common.data import DataSource, HuggingFaceMetadata
-<<<<<<< HEAD
 import re
 
 def update_dataset_names(df):
@@ -59,11 +58,9 @@
     df['stats_data'] = df['repo_name'].apply(get_stats_for_repos)
     return df
 
-=======
 from dotenv import load_dotenv
 
 load_dotenv()
->>>>>>> d47cab10
 
 
 def get_latest_commit_files(repo_id: str) -> List[str]:
