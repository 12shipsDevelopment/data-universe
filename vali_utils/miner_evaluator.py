--- conflicted
+++ resolved
@@ -38,11 +38,6 @@
 
 from typing import List, Optional, Tuple
 
-<<<<<<< HEAD
-=======
-from typing import List, Optional, Tuple
-
->>>>>>> f605edd2
 from vali_utils.hf_utils import (
     get_latest_commit_files,
     get_validation_data,
